--- conflicted
+++ resolved
@@ -451,15 +451,7 @@
             logging.error('Fisheye is currently not supported.')
             exit(1)
         else:
-<<<<<<< HEAD
-            self.shaderProgram = self.r.compile_shader_meshrenderer(
-                "".join(open(
-                    os.path.join(os.path.dirname(mesh_renderer.__file__),
-                                 'shaders/vert.shader')).readlines()),
-                "".join(open(
-                    os.path.join(os.path.dirname(mesh_renderer.__file__),
-                                 'shaders/frag.shader')).readlines()))
-=======
+
             if self.optimized:
                 self.shaderProgram = self.r.compile_shader_meshrenderer(
                     "".join(open(
@@ -476,7 +468,6 @@
                         "".join(open(
                             os.path.join(os.path.dirname(mesh_renderer.__file__),
                                         'shaders/frag.shader')).readlines()))
->>>>>>> 3287ce08
 
         # default light looking down and tilted
         self.set_light_position_direction([0, 0, 2], [0, 0.5, 0])
@@ -577,11 +568,7 @@
         for i, item in enumerate(materials):
             if item.diffuse_texname != '' and load_texture:
                 obj_dir = os.path.dirname(obj_path)
-<<<<<<< HEAD
-                texture = self.r.loadTexture(
-                    os.path.join(obj_dir, item.diffuse_texname))
-                self.textures.append(texture)
-=======
+
                 if self.optimized:
                     tex_filename = os.path.join(obj_dir, item.diffuse_texname)
                     texture = self.texture_load_counter
@@ -594,23 +581,12 @@
                 else:
                     texture = self.r.loadTexture(os.path.join(obj_dir, item.diffuse_texname))
                     self.textures.append(texture)
->>>>>>> 3287ce08
 
                 texture_metallic = None
                 texture_roughness = None
                 texture_normal = None
 
-<<<<<<< HEAD
-                if item.metallic_texname != '' and load_texture:  # map_Pm
-                    texture_metallic = self.r.loadTexture(
-                        os.path.join(obj_dir, item.metallic_texname))
-                    self.textures.append(texture_metallic)
-
-                if item.roughness_texname != '' and load_texture:  # map_Pr
-                    texture_roughness = self.r.loadTexture(
-                        os.path.join(obj_dir, item.roughness_texname))
-                    self.textures.append(texture_roughness)
-=======
+
                 if item.metallic_texname != '' and load_texture: # map_Pm
                     if self.optimized:
                         tex_filename = os.path.join(obj_dir, item.metallic_texname)
@@ -638,15 +614,10 @@
                     else:
                         texture_roughness = self.r.loadTexture(os.path.join(obj_dir, item.roughness_texname))
                         self.textures.append(texture_roughness)
->>>>>>> 3287ce08
 
                 if item.bump_texname != '' and load_texture:  # map_bump, use bump map for normal
                     # because for some reason norm. key does not work
-<<<<<<< HEAD
-                    texture_normal = self.r.loadTexture(
-                        os.path.join(obj_dir, item.bump_texname))
-                    self.textures.append(texture_normal)
-=======
+
                     if self.optimized:
                         tex_filename = os.path.join(obj_dir, item.bump_texname)
                         texture_normal = self.texture_load_counter
@@ -659,7 +630,6 @@
                     else:
                         texture_normal = self.r.loadTexture(os.path.join(obj_dir, item.bump_texname))
                         self.textures.append(texture_normal)
->>>>>>> 3287ce08
 
                 material = Material('texture', texture_id=texture, metallic_texture_id=texture_metallic,
                                     roughness_texture_id=texture_roughness, normal_texture_id=texture_normal)
@@ -984,17 +954,13 @@
             ]
             fbo_list += [self.fbo_ms]
 
-<<<<<<< HEAD
-        self.r.clean_meshrenderer(
-            clean_list, self.textures, fbo_list, self.VAOs, self.VBOs)
-=======
+
         if self.optimized:
             self.r.clean_meshrenderer_optimized(clean_list, [self.tex_id_1, self.tex_id_2], fbo_list,
                                                 [self.optimized_VAO], [self.optimized_VBO], [self.optimized_EBO])
             # TODO: self.VAOs, self.VBOs might also need to be cleaned
         else:
             self.r.clean_meshrenderer(clean_list, self.textures, fbo_list, self.VAOs, self.VBOs)
->>>>>>> 3287ce08
         self.color_tex_rgb = None
         self.color_tex_normal = None
         self.color_tex_semantics = None
