from gibson2.core.physics.interactive_objects import VisualMarker, InteractiveObj, BoxShape
import gibson2
from gibson2.utils.utils import parse_config, rotate_vector_3d, rotate_vector_2d, l2_distance, quatToXYZW
from gibson2.envs.base_env import BaseEnv
from transforms3d.euler import euler2quat
from collections import OrderedDict
import argparse
from gibson2.learn.completion import CompletionNet, identity_init, Perceptual
import torch.nn as nn
import torch
from torchvision import datasets, transforms
from transforms3d.quaternions import quat2mat, qmult
import gym
import numpy as np
import os
import pybullet as p
from IPython import embed
import cv2
import time
import collections
from gibson2.envs.locomotor_env import NavigateEnv, NavigateRandomEnv
from gibson2.core.render.utils import quat_pos_to_mat
from gibson2.external.pybullet_tools.utils import set_base_values, joint_from_name, set_joint_position, \
    set_joint_positions, add_data_path, connect, plan_base_motion, plan_joint_motion, enable_gravity, \
    joint_controller, dump_body, load_model, joints_from_names, user_input, disconnect, get_joint_positions, \
    get_link_pose, link_from_name, HideOutput, get_pose, wait_for_user, dump_world, plan_nonholonomic_motion, \
    set_point, create_box, stable_z, control_joints, get_max_limits, get_min_limits, get_base_values, \
    plan_base_motion_2d, get_sample_fn, add_p2p_constraint, remove_constraint, set_base_values_with_z


class MotionPlanningEnv(NavigateRandomEnv):
    def __init__(self,
                 config_file,
                 model_id=None,
                 collision_reward_weight=0.0,
                 mode='headless',
                 action_timestep=1 / 10.0,
                 physics_timestep=1 / 240.0,
                 device_idx=0,
                 automatic_reset=False,
                 eval=False
                 ):
        super(MotionPlanningEnv, self).__init__(config_file,
                                                model_id=model_id,
                                                mode=mode,
                                                action_timestep=action_timestep,
                                                physics_timestep=physics_timestep,
                                                automatic_reset=automatic_reset,
                                                random_height=False,
                                                device_idx=device_idx)

        self.mp_loaded = False
        # override some parameters:
        self.max_step = 20
        self.planner_step = 0
        self.action_space = gym.spaces.Box(shape=(3,),
                                           low=-1.0,
                                           high=1.0,
                                           dtype=np.float32)

        self.eval = eval

    def prepare_motion_planner(self):
        self.robot_id = self.robots[0].robot_ids[0]
        self.mesh_id = self.scene.mesh_body_id
        self.map_size = self.scene.trav_map_original_size * self.scene.trav_map_default_resolution
        print(self.robot_id, self.mesh_id, self.map_size)
        self.marker = VisualMarker(visual_shape=p.GEOM_CYLINDER,
                                   rgba_color=[1, 0, 0, 1],
                                   radius=0.1,
                                   length=0.1,
                                   initial_offset=[0, 0, 0.1 / 2.0])
        self.marker.load()
        self.mp_loaded = True

    def plan_base_motion(self, x, y, theta):
        half_size = self.map_size / 2.0
        # if self.mode == 'gui':
        #     p.configureDebugVisualizer(p.COV_ENABLE_RENDERING, False)
        path = plan_base_motion(
            self.robot_id,
            [x, y, theta],
            ((-half_size, -half_size), (half_size, half_size)),
            obstacles=[self.mesh_id])
        # if self.mode == 'gui':
        #     p.configureDebugVisualizer(p.COV_ENABLE_RENDERING, True)
        return path

    def step(self, pt):
        # point = [x,y]
        x = int((pt[0] + 1) / 2.0 * 150)
        y = int((pt[1] + 1) / 2.0 * 128)
        yaw = self.robots[0].get_rpy()[2]
        orn = pt[2] * np.pi + yaw

        opos = get_base_values(self.robot_id)

        self.get_additional_states()
        org_potential = self.get_potential()

        if x < 128:
            state, reward, done, _ = super(MotionPlanningEnv, self).step([0, 0])

            points = state['pc']
            point = points[x, y]

            camera_pose = (self.robots[0].parts['eyes'].get_pose())
            transform_mat = quat_pos_to_mat(pos=camera_pose[:3],
                                            quat=[camera_pose[6], camera_pose[3], camera_pose[4], camera_pose[5]])

            projected_point = (transform_mat).dot(np.array([-point[2], -point[0], point[1], 1]))

            subgoal = projected_point[:2]
        else:
            subgoal = list(opos)[:2]

        path = self.plan_base_motion(subgoal[0], subgoal[1], orn)
        if path is not None:
            self.marker.set_position([subgoal[0], subgoal[1], 0.1])
            if not self.eval:
                bq = path[-1]
                set_base_values(self.robot_id, [bq[0], bq[1], bq[2]])
            else:
                for bq in path:
                    set_base_values(self.robot_id, [bq[0], bq[1], bq[2]])
                    time.sleep(0.02)  # for visualization
            state, _, done, info = super(MotionPlanningEnv, self).step([0, 0])
            self.get_additional_states()
            reward = org_potential - self.get_potential()
        else:
            set_base_values(self.robot_id, opos)
            state, _, done, info = super(MotionPlanningEnv, self).step([0, 0])
            reward = -0.02

        done = False

        if l2_distance(self.target_pos, self.robots[0].get_position()) < self.dist_tol:
            reward += self.success_reward  # |success_reward| = 10.0 per step
            done = True
        else:
            done = False

        print('reward', reward)

        self.planner_step += 1

        if self.planner_step > self.max_step:
            done = True
        # print(info)
        # if info['success']:
        #    done = True
        info['planner_step'] = self.planner_step
        del state['pc']

        return state, reward, done, info

    def reset(self):
        state = super(MotionPlanningEnv, self).reset()
        if not self.mp_loaded:
            self.prepare_motion_planner()

        self.planner_step = 0

        del state['pc']

        return state


class MotionPlanningBaseArmEnv(NavigateRandomEnv):
    def __init__(self,
                 config_file,
                 model_id=None,
                 collision_reward_weight=0.0,
                 mode='headless',
                 action_timestep=1 / 10.0,
                 physics_timestep=1 / 240.0,
                 device_idx=0,
                 automatic_reset=False,
                 eval=False,
                 arena=None,
                 ):
        super(MotionPlanningBaseArmEnv, self).__init__(config_file,
                                                       model_id=model_id,
                                                       mode=mode,
                                                       action_timestep=action_timestep,
                                                       physics_timestep=physics_timestep,
                                                       automatic_reset=automatic_reset,
                                                       random_height=False,
                                                       device_idx=device_idx)

        # # real sensor spec for Fetch
        # resolution = self.config.get('resolution', 64)
        # width = resolution
        # height = int(width * (480.0 / 640.0))
        # if 'rgb' in self.output:
        #     self.observation_space.spaces['rgb'] = gym.spaces.Box(low=0.0,
        #                                                           high=1.0,
        #                                                           shape=(height, width, 3),
        #                                                           dtype=np.float32)
        # if 'depth' in self.output:
        #     self.observation_space.spaces['depth'] = gym.spaces.Box(low=0.0,
        #                                                             high=1.0,
        #                                                             shape=(height, width, 1),
        #                                                             dtype=np.float32)

        self.arena = arena
        self.eval = eval
        self.visualize_waypoints = True
        if self.visualize_waypoints and self.mode == 'gui':
            cyl_length = 0.2
            self.waypoints_vis = [VisualMarker(visual_shape=p.GEOM_CYLINDER,
                                               rgba_color=[0, 1, 0, 0.3],
                                               radius=0.1,
                                               length=cyl_length,
                                               initial_offset=[0, 0, cyl_length / 2.0]) for _ in range(1000)]
            for waypoint in self.waypoints_vis:
                waypoint.load()

        self.new_potential = None
        self.collision_reward_weight = collision_reward_weight

        # action[0] = base_or_arm
        # action[1] = base_subgoal_theta
        # action[2] = base_subgoal_dist
        # action[3] = base_orn
        # action[4] = arm_img_u
        # action[5] = arm_img_v
        # action[6] = arm_push_vector_x
        # action[7] = arm_push_vector_y
        self.action_space = gym.spaces.Box(shape=(8,),
                                           low=-1.0,
                                           high=1.0,
                                           dtype=np.float32)
        self.prepare_motion_planner()

        self.base_marker = VisualMarker(visual_shape=p.GEOM_CYLINDER,
                                        rgba_color=[1, 0, 0, 1],
                                        radius=0.1,
                                        length=2.0,
                                        initial_offset=[0, 0, 2.0 / 2.0])
        self.base_marker.load()

        self.arm_marker = VisualMarker(visual_shape=p.GEOM_CYLINDER,
                                       rgba_color=[1, 1, 0, 1],
                                       radius=0.1,
                                       length=0.1,
                                       initial_offset=[0, 0, 0.1 / 2.0])
        self.arm_marker.load()
        self.arm_default_joint_positions = (0.38548146667743244, 1.1522793897208579,
                                            1.2576467971105596, -0.312703569911879,
                                            1.7404867100093226, -0.0962895617312548,
                                            -1.4418232619629425, -1.6780152866247762)
        self.arm_joint_ids = joints_from_names(self.robot_id,
                                               ['torso_lift_joint',
                                                'shoulder_pan_joint',
                                                'shoulder_lift_joint',
                                                'upperarm_roll_joint',
                                                'elbow_flex_joint',
                                                'forearm_roll_joint',
                                                'wrist_flex_joint',
                                                'wrist_roll_joint'])
        self.arm_subgoal_threshold = 0.05
        self.failed_subgoal_penalty = -0.0

        self.prepare_scene()

    def prepare_scene(self):
        if self.scene.model_id == 'Avonia':
            door_scales = [1.0, 0.9]
            self.door_positions = [[-3.5, 0, 0.0], [-1.2, -2.47, 0.0]]
            self.door_rotations = [np.pi / 2.0, -np.pi / 2.0]
            wall_poses = [
                [[-3.5, 0.45, 0.45], quatToXYZW(euler2quat(0, 0, np.pi / 2.0), 'wxyz')],
                [[-3.5, -0.4, 0.45], quatToXYZW(euler2quat(0, 0, -np.pi / 2.0), 'wxyz')],
            ]
            self.door_target_pos = [
                [[-5.5, -4.5], [-1.0, 1.0]],
                [[0.5, 2.0], [-4.5, -3.0]]
            ]
            button_scales = [2.0, 2.0]
            self.button_positions = [
                [[-2.85, -2.85], [1.2, 1.7]],
                [[-2.1, -1.6], [-2.95, -2.95]]
            ]
            self.button_rotations = [-np.pi / 2.0, 0.0]
        else:
            # TODO: handcraft environments for more scenes
            assert False, 'model_id unknown'

        if self.arena in ['push_door', 'button_door']:
            self.door_axis_link_id = 1
            self.doors = []
            for scale, position, rotation in zip(door_scales, self.door_positions, self.door_rotations):
                door = InteractiveObj(
                    os.path.join(gibson2.assets_path, 'models', 'scene_components', 'realdoor.urdf'),
                    scale=scale)
                self.simulator.import_interactive_object(door, class_id=2)
                door.set_position_rotation(position, quatToXYZW(euler2quat(0, 0, rotation), 'wxyz'))
                self.doors.append(door)

            self.walls = []
            for wall_pose in wall_poses:
                wall = InteractiveObj(
                    os.path.join(gibson2.assets_path, 'models', 'scene_components', 'walls_quarter.urdf'),
                    scale=0.3)
                self.simulator.import_interactive_object(wall, class_id=3)
                wall.set_position_rotation(wall_pose[0], wall_pose[1])
                self.walls.append(wall)

        if self.arena == 'button_door':
            self.button_axis_link_id = 1
            self.button_threshold = -0.05
            self.button_reward = 5.0

            self.buttons = []
            for scale in button_scales:
                button = InteractiveObj(
                    os.path.join(gibson2.assets_path, 'models', 'scene_components', 'eswitch', 'eswitch.urdf'),
                    scale=scale)
                self.simulator.import_interactive_object(button, class_id=255)
                self.buttons.append(button)

        elif self.arena == 'obstacles':
            self.obstacle_poses = [[-3.5, 0.5, 0.6], [-3.5, -0.05, 0.6], [-3.5, -0.6, 0.6], [-3.5, -1.15, 0.6]]
            self.obstacles = []
            head_joint = joint_from_name(self.robot_id, 'head_tilt_joint')
            set_joint_position(self.robot_id, head_joint, 1.2)
            for obstacle_pose in self.obstacle_poses:
                obstacle = BoxShape(pos=obstacle_pose, dim=[0.25,0.25,0.5], mass=10, color=[1,0.64,0,1])
                self.simulator.import_interactive_object(obstacle, class_id=4)
                p.changeDynamics(obstacle.body_id, -1, lateralFriction=0.5)
                self.obstacles.append(obstacle)

    def prepare_motion_planner(self):
        self.robot_id = self.robots[0].robot_ids[0]
        self.mesh_id = self.scene.mesh_body_id
        self.map_size = self.scene.trav_map_original_size * self.scene.trav_map_default_resolution

        self.grid_resolution = 400
        self.occupancy_range = 8.0  # m
        robot_footprint_radius = 0.279
        self.robot_footprint_radius_in_map = int(robot_footprint_radius / self.occupancy_range * self.grid_resolution)

    def plan_base_motion(self, x, y, theta):
        half_size = self.map_size / 2.0
        # if self.mode == 'gui':
        #     p.configureDebugVisualizer(p.COV_ENABLE_RENDERING, False)
        path = plan_base_motion(self.robot_id, [x, y, theta], ((-half_size, -half_size), (half_size, half_size)),
                                obstacles=[self.mesh_id])
        # if self.mode == 'gui':
        #     p.configureDebugVisualizer(p.COV_ENABLE_RENDERING, True)
        return path

    def plan_base_motion_2d(self, x, y, theta):
        half_size = self.map_size / 2.0
        # if self.mode == 'gui':
        #     p.configureDebugVisualizer(p.COV_ENABLE_RENDERING, False)

        grid = self.get_local_occupancy_grid()
        path = plan_base_motion_2d(self.robot_id, [x, y, theta], ((-half_size, -half_size), (half_size, half_size)),
                                   map_2d=grid, occupancy_range=self.occupancy_range,
                                   grid_resolution=self.grid_resolution,
                                   robot_footprint_radius_in_map=self.robot_footprint_radius_in_map, obstacles=[])
        # if self.mode == 'gui':
        #     p.configureDebugVisualizer(p.COV_ENABLE_RENDERING, True)
        return path

    def global_to_local(self, pos, cur_pos, cur_rot):
        return rotate_vector_3d(pos - cur_pos, *cur_rot)

    def get_local_occupancy_grid(self):
        assert 'scan' in self.output
        assert self.config['robot'] in ['Turtlebot', 'Fetch']

        if self.config['robot'] == 'Turtlebot':
            # Hokuyo URG-04LX-UG01
            laser_linear_range = 5.6
            laser_angular_range = 240.0
            min_laser_dist = 0.05
            laser_link_name = 'scan_link'
        elif self.config['robot'] == 'Fetch':
            # SICK TiM571-2050101 Laser Range Finder
            laser_linear_range = 25.0
            laser_angular_range = 220.0
            min_laser_dist = 0.1
            laser_link_name = 'laser_link'

        laser_angular_half_range = laser_angular_range / 2.0
        laser_pose = self.robots[0].parts[laser_link_name].get_pose()
        base_pose = self.robots[0].parts['base_link'].get_pose()

        angle = np.arange(-laser_angular_half_range / 180 * np.pi,
                          laser_angular_half_range / 180 * np.pi,
                          laser_angular_range / 180.0 * np.pi / self.n_horizontal_rays)
        unit_vector_laser = np.array([[np.cos(ang), np.sin(ang), 0.0] for ang in angle])

        state = self.get_state()
        scan = state['scan']

        scan_laser = unit_vector_laser * (scan * (laser_linear_range - min_laser_dist) + min_laser_dist)

        laser_translation = laser_pose[:3]
        laser_rotation = quat2mat([laser_pose[6], laser_pose[3], laser_pose[4], laser_pose[5]])
        scan_world = laser_rotation.dot(scan_laser.T).T + laser_translation

        base_translation = base_pose[:3]
        base_rotation = quat2mat([base_pose[6], base_pose[3], base_pose[4], base_pose[5]])
        scan_local = base_rotation.T.dot((scan_world - base_translation).T).T
        scan_local = scan_local[:, :2]
        scan_local = np.concatenate([np.array([[0, 0]]), scan_local, np.array([[0, 0]])], axis=0)

        # flip y axis
        scan_local[:, 1] *= -1
        occupancy_grid = np.zeros((self.grid_resolution, self.grid_resolution)).astype(np.uint8)
        scan_local_in_map = scan_local / (self.occupancy_range / 2) * (self.grid_resolution / 2) + (
                self.grid_resolution / 2)
        scan_local_in_map = scan_local_in_map.reshape((1, -1, 1, 2)).astype(np.int32)
        cv2.fillPoly(occupancy_grid, scan_local_in_map, True, 1)
        cv2.circle(occupancy_grid, (self.grid_resolution // 2, self.grid_resolution // 2),
                   int(self.robot_footprint_radius_in_map), 1, -1)

        # cv2.imwrite('occupancy_grid.png', occupancy_grid)
        return occupancy_grid

    def get_additional_states(self):
        pos_noise = 0.0
        cur_pos = self.robots[0].get_position()
        cur_pos[:2] += np.random.normal(0, pos_noise, 2)

        rot_noise = 0.0 / 180.0 * np.pi
        cur_rot = self.robots[0].get_rpy()
        cur_rot = (cur_rot[0], cur_rot[1], cur_rot[2] + np.random.normal(0, rot_noise))

        target_pos_local = self.global_to_local(self.target_pos, cur_pos, cur_rot)
        # linear_velocity_local = rotate_vector_3d(self.robots[0].robot_body.velocity(), *cur_rot)[:2]
        # angular_velocity_local = rotate_vector_3d(self.robots[0].robot_body.angular_velocity(), *cur_rot)[2:3]

        gt_pos = self.robots[0].get_position()[:2]
        source = gt_pos
        target = self.target_pos[:2]
        _, geodesic_dist = self.scene.get_shortest_path(self.floor_num, source, target)
        # geodesic_dist = 0.0
        robot_z = self.robots[0].get_position()[2]
        if self.visualize_waypoints and self.mode == 'gui':
            for i in range(1000):
                self.waypoints_vis[i].set_position(pos=np.array([0.0, 0.0, 0.0]))
            for i in range(min(1000, self.shortest_path.shape[0])):
                self.waypoints_vis[i].set_position(pos=np.array([self.shortest_path[i][0],
                                                                 self.shortest_path[i][1],
                                                                 robot_z]))

        closest_idx = np.argmin(np.linalg.norm(cur_pos[:2] - self.shortest_path, axis=1))
        # approximate geodesic_dist to speed up training
        # geodesic_dist = np.sum(
        #     np.linalg.norm(self.shortest_path[closest_idx:-1] - self.shortest_path[closest_idx + 1:], axis=1)
        # )
        shortest_path = self.shortest_path[closest_idx:closest_idx + self.scene.num_waypoints]
        num_remaining_waypoints = self.scene.num_waypoints - shortest_path.shape[0]
        if num_remaining_waypoints > 0:
            remaining_waypoints = np.tile(self.target_pos[:2], (num_remaining_waypoints, 1))
            shortest_path = np.concatenate((shortest_path, remaining_waypoints), axis=0)

        shortest_path = np.concatenate((shortest_path, robot_z * np.ones((shortest_path.shape[0], 1))), axis=1)

        waypoints_local_xy = np.array([self.global_to_local(waypoint, cur_pos, cur_rot)[:2]
                                       for waypoint in shortest_path]).flatten()

        # # convert Cartesian space to radian space
        # for i in range(waypoints_local_xy.shape[0] // 2):
        #     vec = waypoints_local_xy[(i * 2):(i * 2 + 2)]
        #     norm = np.linalg.norm(vec)
        #     if norm == 0:
        #         continue
        #     dir = np.arctan2(vec[1], vec[0])
        #     waypoints_local_xy[i * 2] = dir
        #     waypoints_local_xy[i * 2 + 1] = norm
        #
        # norm = np.linalg.norm(target_pos_local[:2])
        # if norm != 0:
        #     dir = np.arctan2(target_pos_local[1], target_pos_local[0])
        #     target_pos_local[0] = dir
        #     target_pos_local[1] = norm

        additional_states = np.concatenate((waypoints_local_xy,
                                            target_pos_local[:2]))
        # linear_velocity_local,
        # angular_velocity_local))

        # cache results for reward calculation
        self.new_potential = geodesic_dist

        assert len(additional_states) == self.additional_states_dim, \
            'additional states dimension mismatch, {}, {}'.format(len(additional_states), self.additional_states_dim)

        return additional_states

    def get_state(self, collision_links=[]):
        state = super(MotionPlanningBaseArmEnv, self).get_state(collision_links)
        for modality in ['depth', 'pc']:
            if modality in state:
                img = state[modality]
                # width = img.shape[0]
                # height = int(width * (480.0 / 640.0))
                # half_diff = int((width - height) / 2)
                # img = img[half_diff:half_diff+height, :]
                if modality == 'depth':
                    high = 20.0
                    img[img > high] = high
                    img /= high
                state[modality] = img

        # cv2.imshow('depth', state['depth'])
        # cv2.imshow('scan', state['scan'])

        return state

    def get_potential(self):
        return self.new_potential

    def after_reset_agent(self):
        source = self.robots[0].get_position()[:2]
        target = self.target_pos[:2]
        shortest_path, geodesic_dist = self.scene.get_shortest_path(self.floor_num, source, target, entire_path=True)
        self.shortest_path = shortest_path
        self.new_potential = geodesic_dist

    def get_base_subgoal(self, action):
        """
        Convert action to base_subgoal
        :param action: policy output
        :return: base_subgoal_pos [x, y] in the world frame
        :return: base_subgoal_orn yaw in the world frame
        """
        # print('base')
        yaw = self.robots[0].get_rpy()[2]
        robot_pos = self.robots[0].get_position()
        base_subgoal_theta = (action[1] * 110.0) / 180.0 * np.pi  # [-110.0, 110.0]
        base_subgoal_theta += yaw
        base_subgoal_dist = (action[2] + 1)  # [0.0, 2.0]
        base_subgoal_pos = np.array([np.cos(base_subgoal_theta), np.sin(base_subgoal_theta)])
        base_subgoal_pos *= base_subgoal_dist
        base_subgoal_pos = np.append(base_subgoal_pos, 0.0)
        base_subgoal_pos += robot_pos
        base_subgoal_orn = action[3] * np.pi
        base_subgoal_orn += yaw

        # print('base_subgoal_pos', base_subgoal_pos)
        self.base_marker.set_position(base_subgoal_pos)

        return base_subgoal_pos, base_subgoal_orn

    def reach_base_subgoal(self, base_subgoal_pos, base_subgoal_orn):
        """
        Attempt to reach base_subgoal and return success / failure
        If failed, reset the base to its original pose
        :param base_subgoal_pos: [x, y] in the world frame
        :param base_subgoal_orn: yaw in the world frame
        :return: whether base_subgoal is achieved
        """
        original_pos = get_base_values(self.robot_id)

        path = self.plan_base_motion_2d(base_subgoal_pos[0], base_subgoal_pos[1], base_subgoal_orn)
        if path is not None:
            # print('base mp success')
            if self.eval:
                for way_point in path:
                    set_base_values_with_z(self.robot_id, [way_point[0], way_point[1], way_point[2]],
                                           z=self.initial_height)
                    time.sleep(0.02)
            else:
                set_base_values_with_z(self.robot_id, [base_subgoal_pos[0], base_subgoal_pos[1], base_subgoal_orn],
                                       z=self.initial_height)

            return True
        else:
            # print('base mp failure')
            set_base_values_with_z(self.robot_id, original_pos, z=self.initial_height)
            return False

    def move_base(self, action):
        """
        Execute action for base_subgoal
        :param action: policy output
        :return: whether base_subgoal is achieved
        """
        # print('base')
        # start = time.time()
        base_subgoal_pos, base_subgoal_orn = self.get_base_subgoal(action)
        # print('get_base_subgoal', time.time() - start)

        # start = time.time()
        subgoal_success = self.reach_base_subgoal(base_subgoal_pos, base_subgoal_orn)
        # print('reach_base_subgoal', time.time() - start)

        return subgoal_success

    def get_arm_subgoal(self, action):
        """
        Convert action to arm_subgoal
        :param action: policy output
        :return: arm_subgoal [x, y, z] in the world frame
        """
        state = self.get_state()
        points = state['pc']
        height, width = points.shape[0:2]

        arm_img_u = np.clip(int((action[4] + 1) / 2.0 * height), 0, height - 1)
        arm_img_v = np.clip(int((action[5] + 1) / 2.0 * width), 0, width - 1)

        point = points[arm_img_u, arm_img_v]
        camera_pose = (self.robots[0].parts['eyes'].get_pose())
        transform_mat = quat_pos_to_mat(pos=camera_pose[:3],
                                        quat=[camera_pose[6], camera_pose[3], camera_pose[4], camera_pose[5]])
        arm_subgoal = transform_mat.dot(np.array([-point[2], -point[0], point[1], 1]))[:3]
        self.arm_marker.set_position(arm_subgoal)
        return arm_subgoal

    def is_collision_free(self, body_a, link_a_list, body_b=None, link_b_list=None):
        """
        :param body_a: body id of body A
        :param link_a_list: link ids of body A that that of interest
        :param body_b: body id of body B (optional)
        :param link_b_list: link ids of body B that are of interest (optional)
        :return: whether the bodies and links of interest are collision-free
        """
        if body_b is None:
            for link_a in link_a_list:
                contact_pts = p.getContactPoints(bodyA=body_a, linkIndexA=link_a)
                if len(contact_pts) > 0:
                    return False
        elif link_b_list is None:
            for link_a in link_a_list:
                contact_pts = p.getContactPoints(bodyA=body_a, bodyB=body_b, linkIndexA=link_a)
                if len(contact_pts) > 0:
                    return False
        else:
            for link_a in link_a_list:
                for link_b in link_b_list:
                    contact_pts = p.getContactPoints(bodyA=body_a, bodyB=body_b, linkIndexA=link_a, linkIndexB=link_b)
                    if len(contact_pts) > 0:
                        return False

        return True

    def get_arm_joint_positions(self, arm_subgoal):
        """
        Attempt to find arm_joint_positions that satisfies arm_subgoal
        If failed, return None
        :param arm_subgoal: [x, y, z] in the world frame
        :return: arm joint positions
        """
        max_limits = [0., 0.] + get_max_limits(self.robot_id, self.arm_joint_ids)
        min_limits = [0., 0.] + get_min_limits(self.robot_id, self.arm_joint_ids)
        rest_position = [0., 0.] + list(get_joint_positions(self.robot_id, self.arm_joint_ids))
        joint_range = list(np.array(max_limits) - np.array(min_limits))
        joint_range = [item + 1 for item in joint_range]
        joint_damping = [0.1 for _ in joint_range]

        n_attempt = 0
        max_attempt = 50
        sample_fn = get_sample_fn(self.robot_id, self.arm_joint_ids)
        base_pose = get_base_values(self.robot_id)

        # find collision-free IK solution for arm_subgoal
        while n_attempt < max_attempt:
            set_joint_positions(self.robot_id, self.arm_joint_ids, sample_fn())
            arm_joint_positions = p.calculateInverseKinematics(self.robot_id,
                                                               self.robots[0].parts['gripper_link'].body_part_index,
                                                               arm_subgoal,
                                                               lowerLimits=min_limits,
                                                               upperLimits=max_limits,
                                                               jointRanges=joint_range,
                                                               restPoses=rest_position,
                                                               jointDamping=joint_damping,
                                                               solver=p.IK_DLS,
                                                               maxNumIterations=100)[2:10]
            set_joint_positions(self.robot_id, self.arm_joint_ids, arm_joint_positions)

            dist = l2_distance(self.robots[0].get_end_effector_position(), arm_subgoal)
            if dist > self.arm_subgoal_threshold:
                n_attempt += 1
                continue

            self.simulator_step()
            set_base_values_with_z(self.robot_id, base_pose, z=self.initial_height)
            self.reset_object_velocities()

            if self.arena == 'obstacles':
                self.reset_obstacles_z()

            # arm should not have any collision
            collision_free = self.is_collision_free(body_a=self.robot_id,
                                                    link_a_list=self.arm_joint_ids)
            if not collision_free:
                n_attempt += 1
                continue

            # gripper should not have any self-collision
            collision_free = self.is_collision_free(body_a=self.robot_id,
                                                    link_a_list=[self.robots[0].parts['gripper_link'].body_part_index],
                                                    body_b=self.robot_id)
            if not collision_free:
                n_attempt += 1
                continue

            return arm_joint_positions

        return


    def reset_obstacles_z(self):
        for obstacle in self.obstacles:
            obstacle_pose = get_base_values(obstacle.body_id)
            set_base_values_with_z(obstacle.body_id, obstacle_pose, 0.6)


    def reach_arm_subgoal(self, arm_joint_positions):
        """
        Attempt to reach arm arm_joint_positions and return success / failure
        If failed, reset the arm to its original pose
        :param arm_joint_positions
        :return: whether arm_joint_positions is achieved
        """
        set_joint_positions(self.robot_id, self.arm_joint_ids, self.arm_default_joint_positions)

        if arm_joint_positions is None:
            return False

        arm_path = plan_joint_motion(self.robot_id,
                                     self.arm_joint_ids,
                                     arm_joint_positions,
                                     disabled_collisions=set(),
                                     self_collisions=False)
        if arm_path is not None:
            if self.eval:
                for joint_way_point in arm_path:
                    set_joint_positions(self.robot_id, self.arm_joint_ids, joint_way_point)
                    time.sleep(0.02)  # animation
            else:
                set_joint_positions(self.robot_id, self.arm_joint_ids, arm_joint_positions)
            return True
        else:
            set_joint_positions(self.robot_id, self.arm_joint_ids, self.arm_default_joint_positions)
            return False

    def stash_object_positions(self):
        if self.arena in ['push_door', 'button_door']:
            for i, door in enumerate(self.doors):
                self.door_angles[i] = p.getJointState(door.body_id, self.door_axis_link_id)[0]
        if self.arena == 'button_door':
            for i, button in enumerate(self.buttons):
                self.button_states[i] = p.getJointState(button.body_id, self.button_axis_link_id)[0]

    def reset_object_velocities(self):
        """
        Remove any accumulated velocities or forces of objects resulting from arm motion planner
        """
        if self.arena in ['push_door', 'button_door']:
            for door, door_angle in zip(self.doors, self.door_angles):
                p.resetJointState(door.body_id, self.door_axis_link_id,
                                  targetValue=door_angle, targetVelocity=0.0)
            for wall in self.walls:
                p.resetBaseVelocity(wall.body_id, (0.0, 0.0, 0.0), (0.0, 0.0, 0.0))
        if self.arena == 'button_door':
            for button, button_state in zip(self.buttons, self.button_states):
                p.resetJointState(button.body_id, self.button_axis_link_id,
                                  targetValue=button_state, targetVelocity=0.0)

    def interact(self, action, arm_subgoal):
        """
        Move the arm according to push_vector and physically simulate the interaction
        :param action: policy output
        :param arm_subgoal: starting location of the interaction
        :return: None
        """
        push_vector_local = np.array([action[6], action[7]])  # [-1.0, 1.0]
        push_vector = rotate_vector_2d(push_vector_local, -self.robots[0].get_rpy()[2])
        push_vector = np.append(push_vector, 0.0)

        push_vector = np.array([-0.5, 0.0, 0.0])

        max_limits = [0., 0.] + get_max_limits(self.robot_id, self.arm_joint_ids)
        min_limits = [0., 0.] + get_min_limits(self.robot_id, self.arm_joint_ids)
        rest_position = [0., 0.] + list(get_joint_positions(self.robot_id, self.arm_joint_ids))
        joint_range = list(np.array(max_limits) - np.array(min_limits))
        joint_range = [item + 1 for item in joint_range]
        joint_damping = [0.1 for _ in joint_range]

        base_pose = get_base_values(self.robot_id)

        # self.simulator.set_timestep(0.002)
        for i in range(100):
            push_goal = np.array(arm_subgoal) + push_vector * i / 100.0

            joint_positions = p.calculateInverseKinematics(self.robot_id,
                                                           self.robots[0].parts['gripper_link'].body_part_index,
                                                           push_goal,
                                                           lowerLimits=min_limits,
                                                           upperLimits=max_limits,
                                                           jointRanges=joint_range,
                                                           restPoses=rest_position,
                                                           jointDamping=joint_damping,
                                                           solver=p.IK_DLS,
                                                           maxNumIterations=100)[2:10]

            # set_joint_positions(self.robot_id, self.arm_joint_ids, joint_positions)
            control_joints(self.robot_id, self.arm_joint_ids, joint_positions)
            self.simulator_step()
            set_base_values_with_z(self.robot_id, base_pose, z=self.initial_height)

            if self.arena == 'obstacles':
                self.reset_obstacles_z()

            if self.eval:
                time.sleep(0.02)  # for visualization

    def move_arm(self, action):
        """
        Execute action for arm_subgoal and push_vector
        :param action: policy output
        :return: whether arm_subgoal is achieved
        """
        # print('arm')
        # start = time.time()
        arm_subgoal = self.get_arm_subgoal(action)
        # print('get_arm_subgoal', time.time() - start)

        # start = time.time()
        # print(p.getNumBodies())
        # state_id = p.saveState()
        # print('saveState', time.time() - start)

        self.stash_object_positions()

        # start = time.time()
        arm_joint_positions = self.get_arm_joint_positions(arm_subgoal)
        # print('get_arm_joint_positions', time.time() - start)

        # start = time.time()
        subgoal_success = self.reach_arm_subgoal(arm_joint_positions)
        # print('reach_arm_subgoal', time.time() - start)

        # start = time.time()
        # p.restoreState(stateId=state_id)
        # print('restoreState', time.time() - start)

        # start = time.time()
        self.reset_object_velocities()
        # print('reset_object_velocities', time.time() - start)

        if subgoal_success:
            # set_joint_positions(self.robot_id, self.arm_joint_ids, arm_joint_positions)

            # start = time.time()
            self.interact(action, arm_subgoal)
            # print('interact', time.time() - start)

        return subgoal_success

    def step(self, action):
        # print('-' * 30)
        # embed()
        # action[0] = base_or_arm
        # action[1] = base_subgoal_theta
        # action[2] = base_subgoal_dist
        # action[3] = base_orn
        # action[4] = arm_img_u
        # action[5] = arm_img_v
        # action[6] = arm_push_vector_x
        # action[7] = arm_push_vector_y

        self.current_step += 1
        use_base = action[0] > 0.0
        if use_base:
            subgoal_success = self.move_base(action)
        else:
            subgoal_success = self.move_arm(action)

        # print('subgoal success', subgoal_success)

        return self.compute_next_step(action, use_base, subgoal_success)

    def compute_next_step(self, action, use_base, subgoal_success):
        self.simulator.sync()

        if use_base:
            # trigger re-computation of geodesic distance for get_reward
            state = self.get_state()

        info = {}
        if subgoal_success:
            reward, info = self.get_reward([], action, info)
        else:
            # failed subgoal penalty
            reward = self.failed_subgoal_penalty
        done, info = self.get_termination([], info)

        if self.arena == 'button_door':
            button_state = p.getJointState(self.buttons[self.door_idx].body_id, self.button_axis_link_id)[0]
            if not self.button_pressed and button_state < self.button_threshold:
                print("OPEN DOOR")
                self.button_pressed = True
                self.doors[self.door_idx].set_position([100.0, 100.0, 0.0])
                reward += self.button_reward
        elif self.arena == 'push_door':
            new_door_angle = p.getJointState(self.doors[self.door_idx].body_id, self.door_axis_link_id)[0]
            door_angle_diff = new_door_angle - self.door_angles[self.door_idx]
            reward += door_angle_diff
            self.door_angles[self.door_idx] = new_door_angle
        if not use_base:
            set_joint_positions(self.robot_id, self.arm_joint_ids, self.arm_default_joint_positions)
            state = self.get_state()

        if done and self.automatic_reset:
            state = self.reset()

        del state['pc']

        # print('reward', reward)
        # time.sleep(3)

        return state, reward, done, info

    def reset_initial_and_target_pos(self):
<<<<<<< HEAD
        if self.arena in ['push_door', 'button_door']:
=======
        if self.arena in ['button_door', 'push_door', 'obstacles']:
>>>>>>> 9f3a0d3e
            floor_height = self.scene.get_floor_height(self.floor_num)
            self.initial_height = floor_height + self.random_init_z_offset
            self.initial_pos = np.array([1.2, 0.0, floor_height])
            self.robots[0].set_position(pos=[self.initial_pos[0],
                                             self.initial_pos[1],
                                             self.initial_height])
            self.robots[0].set_orientation(orn=quatToXYZW(euler2quat(0, 0, np.pi), 'wxyz'))
<<<<<<< HEAD
            self.door_idx = np.random.randint(0, len(self.doors))
            door_target_pos = self.door_target_pos[self.door_idx]
            self.target_pos = np.array([
                np.random.uniform(door_target_pos[0][0], door_target_pos[0][1]),
                np.random.uniform(door_target_pos[1][0], door_target_pos[1][1]),
                floor_height
            ])
=======
            if self.arena == 'button_door' or self.arena == 'obstacles':
                self.target_pos = np.array([-5.0, 0.0, floor_height])
            elif self.arena == 'push_door':
                self.door_idx = np.random.randint(0, len(self.doors))
                door_target_pos = self.door_target_pos[self.door_idx]
                self.target_pos = np.array([
                    np.random.uniform(door_target_pos[0][0], door_target_pos[0][1]),
                    np.random.uniform(door_target_pos[1][0], door_target_pos[1][1]),
                    floor_height
                ])
>>>>>>> 9f3a0d3e
        else:
            super(MotionPlanningBaseArmEnv, self).reset_initial_and_target_pos()

    def before_reset_agent(self):
        if self.arena in ['push_door', 'button_door']:
            self.door_angles = np.zeros(len(self.doors))
            for door, angle, pos, orn in zip(self.doors, self.door_angles, self.door_positions, self.door_rotations):
                p.resetJointState(door.body_id, self.door_axis_link_id, targetValue=angle, targetVelocity=0.0)
                door.set_position_rotation(pos, quatToXYZW(euler2quat(0, 0, orn), 'wxyz'))
        if self.arena == 'button_door':
            self.button_pressed = False
<<<<<<< HEAD
            self.button_states = np.zeros(len(self.buttons))
            for button, button_pos_range, button_rotation, button_state in \
                    zip(self.buttons, self.button_positions, self.button_rotations, self.button_states):
                button_pos = np.array([
                    np.random.uniform(button_pos_range[0][0], button_pos_range[0][1]),
                    np.random.uniform(button_pos_range[1][0], button_pos_range[1][1]),
                    1.5
                ])
                button.set_position_rotation(button_pos, quatToXYZW(euler2quat(0, 0, button_rotation), 'wxyz'))
                p.resetJointState(button.body_id, self.button_axis_link_id,
                                  targetValue=button_state, targetVelocity=0.0)
=======
        elif self.arena == 'push_door':

            self.door_angles = np.zeros(len(self.doors))
            for door, door_angle in zip(self.doors, self.door_angles):
                p.resetJointState(door.body_id, self.door_axis_link_id, targetValue=door_angle, targetVelocity=0.0)
>>>>>>> 9f3a0d3e

        elif self.arena == 'obstacles':
            # reset obstacle poses
            for i in range(len(self.obstacles)):
                set_base_values_with_z(self.obstacles[i].body_id, [self.obstacle_poses[i][0], self.obstacle_poses[i][1], 0],
                                   0.6)


    def reset(self):
        state = super(MotionPlanningBaseArmEnv, self).reset()
        del state['pc']
        return state


if __name__ == '__main__':
    parser = argparse.ArgumentParser()
    parser.add_argument(
        '--config',
        '-c',
        help='which config file to use [default: use yaml files in examples/configs]')
    parser.add_argument('--mode',
                        '-m',
                        choices=['headless', 'gui'],
                        default='headless',
                        help='which mode for simulation (default: headless)')

    parser.add_argument('--arena',
                        '-a',
                        choices=['button_door', 'push_door', 'obstacles'],
                        default='push_door',
                        help='which arena to train or test (default: push_door)')

    args = parser.parse_args()

    nav_env = MotionPlanningBaseArmEnv(config_file=args.config,
                                       mode=args.mode,
                                       action_timestep=1 / 500.0,
                                       physics_timestep=1 / 500.0,
                                       eval=args.mode == 'gui',
                                       arena=args.arena,
                                       )

    for episode in range(100):
        print('Episode: {}'.format(episode))
        start = time.time()
        state = nav_env.reset()
        for i in range(150):
            # print('Step: {}'.format(i))
            action = nav_env.action_space.sample()
            state, reward, done, info = nav_env.step(action)
            # embed()
            # print('Reward:', reward)
            # time.sleep(0.05)
            # nav_env.step()
            # for step in range(50):  # 500 steps, 50s world time
            #    action = nav_env.action_space.sample()
            #    state, reward, done, _ = nav_env.step(action)
            #    # print('reward', reward)
            if done:
                print('Episode finished after {} timesteps'.format(i + 1))
                break
        print(time.time() - start)
    nav_env.clean()<|MERGE_RESOLUTION|>--- conflicted
+++ resolved
@@ -277,12 +277,18 @@
                 [[-5.5, -4.5], [-1.0, 1.0]],
                 [[0.5, 2.0], [-4.5, -3.0]]
             ]
+
             button_scales = [2.0, 2.0]
             self.button_positions = [
                 [[-2.85, -2.85], [1.2, 1.7]],
                 [[-2.1, -1.6], [-2.95, -2.95]]
             ]
             self.button_rotations = [-np.pi / 2.0, 0.0]
+
+            self.obstacle_poses = [[-3.5, 0.5, 0.6], [-3.5, -0.05, 0.6], [-3.5, -0.6, 0.6], [-3.5, -1.15, 0.6]]
+
+            # TODO: initial_pos and target_pos sampling should also be put here (scene-specific)
+
         else:
             # TODO: handcraft environments for more scenes
             assert False, 'model_id unknown'
@@ -307,26 +313,23 @@
                 wall.set_position_rotation(wall_pose[0], wall_pose[1])
                 self.walls.append(wall)
 
-        if self.arena == 'button_door':
-            self.button_axis_link_id = 1
-            self.button_threshold = -0.05
-            self.button_reward = 5.0
-
-            self.buttons = []
-            for scale in button_scales:
-                button = InteractiveObj(
-                    os.path.join(gibson2.assets_path, 'models', 'scene_components', 'eswitch', 'eswitch.urdf'),
-                    scale=scale)
-                self.simulator.import_interactive_object(button, class_id=255)
-                self.buttons.append(button)
+            if self.arena == 'button_door':
+                self.button_axis_link_id = 1
+                self.button_threshold = -0.05
+                self.button_reward = 5.0
+
+                self.buttons = []
+                for scale in button_scales:
+                    button = InteractiveObj(
+                        os.path.join(gibson2.assets_path, 'models', 'scene_components', 'eswitch', 'eswitch.urdf'),
+                        scale=scale)
+                    self.simulator.import_interactive_object(button, class_id=255)
+                    self.buttons.append(button)
 
         elif self.arena == 'obstacles':
-            self.obstacle_poses = [[-3.5, 0.5, 0.6], [-3.5, -0.05, 0.6], [-3.5, -0.6, 0.6], [-3.5, -1.15, 0.6]]
             self.obstacles = []
-            head_joint = joint_from_name(self.robot_id, 'head_tilt_joint')
-            set_joint_position(self.robot_id, head_joint, 1.2)
             for obstacle_pose in self.obstacle_poses:
-                obstacle = BoxShape(pos=obstacle_pose, dim=[0.25,0.25,0.5], mass=10, color=[1,0.64,0,1])
+                obstacle = BoxShape(pos=obstacle_pose, dim=[0.25, 0.25, 0.5], mass=10, color=[1, 0.64, 0, 1])
                 self.simulator.import_interactive_object(obstacle, class_id=4)
                 p.changeDynamics(obstacle.body_id, -1, lateralFriction=0.5)
                 self.obstacles.append(obstacle)
@@ -683,10 +686,7 @@
 
             self.simulator_step()
             set_base_values_with_z(self.robot_id, base_pose, z=self.initial_height)
-            self.reset_object_velocities()
-
-            if self.arena == 'obstacles':
-                self.reset_obstacles_z()
+            self.reset_object_states()
 
             # arm should not have any collision
             collision_free = self.is_collision_free(body_a=self.robot_id,
@@ -707,12 +707,13 @@
 
         return
 
-
     def reset_obstacles_z(self):
+        """
+        Make all obstacles perpendicular to the ground
+        """
         for obstacle in self.obstacles:
             obstacle_pose = get_base_values(obstacle.body_id)
             set_base_values_with_z(obstacle.body_id, obstacle_pose, 0.6)
-
 
     def reach_arm_subgoal(self, arm_joint_positions):
         """
@@ -743,15 +744,18 @@
             set_joint_positions(self.robot_id, self.arm_joint_ids, self.arm_default_joint_positions)
             return False
 
-    def stash_object_positions(self):
+    def stash_object_states(self):
         if self.arena in ['push_door', 'button_door']:
             for i, door in enumerate(self.doors):
                 self.door_angles[i] = p.getJointState(door.body_id, self.door_axis_link_id)[0]
-        if self.arena == 'button_door':
-            for i, button in enumerate(self.buttons):
-                self.button_states[i] = p.getJointState(button.body_id, self.button_axis_link_id)[0]
-
-    def reset_object_velocities(self):
+            if self.arena == 'button_door':
+                for i, button in enumerate(self.buttons):
+                    self.button_states[i] = p.getJointState(button.body_id, self.button_axis_link_id)[0]
+        elif self.arena == 'obstacles':
+            for i, obstacle in enumerate(self.obstacles):
+                self.obstacle_states[i] = p.getBasePositionAndOrientation(obstacle.body_id)
+
+    def reset_object_states(self):
         """
         Remove any accumulated velocities or forces of objects resulting from arm motion planner
         """
@@ -759,12 +763,15 @@
             for door, door_angle in zip(self.doors, self.door_angles):
                 p.resetJointState(door.body_id, self.door_axis_link_id,
                                   targetValue=door_angle, targetVelocity=0.0)
-            for wall in self.walls:
-                p.resetBaseVelocity(wall.body_id, (0.0, 0.0, 0.0), (0.0, 0.0, 0.0))
-        if self.arena == 'button_door':
-            for button, button_state in zip(self.buttons, self.button_states):
-                p.resetJointState(button.body_id, self.button_axis_link_id,
-                                  targetValue=button_state, targetVelocity=0.0)
+            # for wall in self.walls:
+            #     p.resetBaseVelocity(wall.body_id, (0.0, 0.0, 0.0), (0.0, 0.0, 0.0))
+            if self.arena == 'button_door':
+                for button, button_state in zip(self.buttons, self.button_states):
+                    p.resetJointState(button.body_id, self.button_axis_link_id,
+                                      targetValue=button_state, targetVelocity=0.0)
+        elif self.arena == 'obstacles':
+            for obstacle, obstacle_state in zip(self.obstacles, self.obstacle_states):
+                p.resetBasePositionAndOrientation(obstacle.body_id, *obstacle_state)
 
     def interact(self, action, arm_subgoal):
         """
@@ -777,7 +784,7 @@
         push_vector = rotate_vector_2d(push_vector_local, -self.robots[0].get_rpy()[2])
         push_vector = np.append(push_vector, 0.0)
 
-        push_vector = np.array([-0.5, 0.0, 0.0])
+        # push_vector = np.array([-0.5, 0.0, 0.0])
 
         max_limits = [0., 0.] + get_max_limits(self.robot_id, self.arm_joint_ids)
         min_limits = [0., 0.] + get_min_limits(self.robot_id, self.arm_joint_ids)
@@ -830,7 +837,7 @@
         # state_id = p.saveState()
         # print('saveState', time.time() - start)
 
-        self.stash_object_positions()
+        self.stash_object_states()
 
         # start = time.time()
         arm_joint_positions = self.get_arm_joint_positions(arm_subgoal)
@@ -845,7 +852,7 @@
         # print('restoreState', time.time() - start)
 
         # start = time.time()
-        self.reset_object_velocities()
+        self.reset_object_states()
         # print('reset_object_velocities', time.time() - start)
 
         if subgoal_success:
@@ -907,6 +914,7 @@
             door_angle_diff = new_door_angle - self.door_angles[self.door_idx]
             reward += door_angle_diff
             self.door_angles[self.door_idx] = new_door_angle
+
         if not use_base:
             set_joint_positions(self.robot_id, self.arm_joint_ids, self.arm_default_joint_positions)
             state = self.get_state()
@@ -922,11 +930,7 @@
         return state, reward, done, info
 
     def reset_initial_and_target_pos(self):
-<<<<<<< HEAD
-        if self.arena in ['push_door', 'button_door']:
-=======
         if self.arena in ['button_door', 'push_door', 'obstacles']:
->>>>>>> 9f3a0d3e
             floor_height = self.scene.get_floor_height(self.floor_num)
             self.initial_height = floor_height + self.random_init_z_offset
             self.initial_pos = np.array([1.2, 0.0, floor_height])
@@ -934,18 +938,8 @@
                                              self.initial_pos[1],
                                              self.initial_height])
             self.robots[0].set_orientation(orn=quatToXYZW(euler2quat(0, 0, np.pi), 'wxyz'))
-<<<<<<< HEAD
-            self.door_idx = np.random.randint(0, len(self.doors))
-            door_target_pos = self.door_target_pos[self.door_idx]
-            self.target_pos = np.array([
-                np.random.uniform(door_target_pos[0][0], door_target_pos[0][1]),
-                np.random.uniform(door_target_pos[1][0], door_target_pos[1][1]),
-                floor_height
-            ])
-=======
-            if self.arena == 'button_door' or self.arena == 'obstacles':
-                self.target_pos = np.array([-5.0, 0.0, floor_height])
-            elif self.arena == 'push_door':
+
+            if self.arena in ['button_door', 'push_door']:
                 self.door_idx = np.random.randint(0, len(self.doors))
                 door_target_pos = self.door_target_pos[self.door_idx]
                 self.target_pos = np.array([
@@ -953,7 +947,8 @@
                     np.random.uniform(door_target_pos[1][0], door_target_pos[1][1]),
                     floor_height
                 ])
->>>>>>> 9f3a0d3e
+            else:
+                self.target_pos = np.array([-5.0, 0.0, floor_height])
         else:
             super(MotionPlanningBaseArmEnv, self).reset_initial_and_target_pos()
 
@@ -963,34 +958,23 @@
             for door, angle, pos, orn in zip(self.doors, self.door_angles, self.door_positions, self.door_rotations):
                 p.resetJointState(door.body_id, self.door_axis_link_id, targetValue=angle, targetVelocity=0.0)
                 door.set_position_rotation(pos, quatToXYZW(euler2quat(0, 0, orn), 'wxyz'))
-        if self.arena == 'button_door':
-            self.button_pressed = False
-<<<<<<< HEAD
-            self.button_states = np.zeros(len(self.buttons))
-            for button, button_pos_range, button_rotation, button_state in \
-                    zip(self.buttons, self.button_positions, self.button_rotations, self.button_states):
-                button_pos = np.array([
-                    np.random.uniform(button_pos_range[0][0], button_pos_range[0][1]),
-                    np.random.uniform(button_pos_range[1][0], button_pos_range[1][1]),
-                    1.5
-                ])
-                button.set_position_rotation(button_pos, quatToXYZW(euler2quat(0, 0, button_rotation), 'wxyz'))
-                p.resetJointState(button.body_id, self.button_axis_link_id,
-                                  targetValue=button_state, targetVelocity=0.0)
-=======
-        elif self.arena == 'push_door':
-
-            self.door_angles = np.zeros(len(self.doors))
-            for door, door_angle in zip(self.doors, self.door_angles):
-                p.resetJointState(door.body_id, self.door_axis_link_id, targetValue=door_angle, targetVelocity=0.0)
->>>>>>> 9f3a0d3e
-
+            if self.arena == 'button_door':
+                self.button_pressed = False
+                self.button_states = np.zeros(len(self.buttons))
+                for button, button_pos_range, button_rotation, button_state in \
+                        zip(self.buttons, self.button_positions, self.button_rotations, self.button_states):
+                    button_pos = np.array([
+                        np.random.uniform(button_pos_range[0][0], button_pos_range[0][1]),
+                        np.random.uniform(button_pos_range[1][0], button_pos_range[1][1]),
+                        1.5
+                    ])
+                    button.set_position_rotation(button_pos, quatToXYZW(euler2quat(0, 0, button_rotation), 'wxyz'))
+                    p.resetJointState(button.body_id, self.button_axis_link_id,
+                                      targetValue=button_state, targetVelocity=0.0)
         elif self.arena == 'obstacles':
-            # reset obstacle poses
-            for i in range(len(self.obstacles)):
-                set_base_values_with_z(self.obstacles[i].body_id, [self.obstacle_poses[i][0], self.obstacle_poses[i][1], 0],
-                                   0.6)
-
+            self.obstacle_states = [None] * len(self.obstacles)
+            for obstacle, obstacle_pose in zip(self.obstacles, self.obstacle_poses):
+                set_base_values_with_z(obstacle.body_id, [obstacle_pose[0], obstacle_pose[1], 0], 0.6)
 
     def reset(self):
         state = super(MotionPlanningBaseArmEnv, self).reset()
