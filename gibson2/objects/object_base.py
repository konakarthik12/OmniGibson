--- conflicted
+++ resolved
@@ -60,7 +60,11 @@
         p.resetBasePositionAndOrientation(self.body_id, old_pos, orn)
 
     def set_position_orientation(self, pos, orn):
-<<<<<<< HEAD
+        """
+        Set object position and orientation
+        :param pos: position in xyz
+        :param orn: quaternion in xyzw
+        """
         p.resetBasePositionAndOrientation(self.body_id, pos, orn)
 
     def rotate_by(self, x=0, y=0, z=0):
@@ -68,13 +72,5 @@
         Rotates an object by given euler angles
         """
         e_x, e_y, e_z = p.getEulerFromQuaternion(self.get_orientation())
-        self.set_orientation(p.getQuaternionFromEuler([e_x + x, e_y + y, e_z + z]))
-=======
-        """
-        Set object position and orientation
-
-        :param pos: position in xyz
-        :param orn: quaternion in xyzw
-        """
-        p.resetBasePositionAndOrientation(self.body_id, pos, orn)
->>>>>>> 9bfb5bd7
+        self.set_orientation(p.getQuaternionFromEuler(
+            [e_x + x, e_y + y, e_z + z]))