--- conflicted
+++ resolved
@@ -5,12 +5,8 @@
 import os
 import gibson2
 from collections import OrderedDict
-<<<<<<< HEAD
 from gibson2.robots.behavior_robot import BehaviorRobot
-
-=======
 from gibson2.utils.constants import MAX_CLASS_COUNT, MAX_INSTANCE_COUNT
->>>>>>> 2cdc7979
 
 class VisionSensor(BaseSensor):
     """
