--- conflicted
+++ resolved
@@ -4,7 +4,6 @@
 from omnigibson.object_states.kinematics_mixin import KinematicsMixin
 from omnigibson.object_states import *
 
-<<<<<<< HEAD
 # states: list of ObjectBaseState
 # requirements: list of ObjectBaseRequirement
 AbilityDependencies = namedtuple("AbilityDependencies", ("states", "requirements"))
@@ -12,7 +11,7 @@
 # Maps ability name to list of Object States and / or Ability Requirements that determine
 # whether the given ability can be instantiated for a requested object
 _ABILITY_DEPENDENCIES = {
-    "robot": AbilityDependencies(states=[IsGrasping], requirements=[]),
+    "robot": AbilityDependencies(states=[IsGrasping, ObjectsInFOVOfRobot], requirements=[]),
     "attachable": AbilityDependencies(states=[AttachedTo], requirements=[]),
     "particleApplier": AbilityDependencies(states=[ParticleApplier], requirements=[]),
     "particleRemover": AbilityDependencies(states=[ParticleRemover], requirements=[]),
@@ -34,31 +33,6 @@
     "toggleable": AbilityDependencies(states=[ToggledOn], requirements=[]),
     "cloth": AbilityDependencies(states=[Folded, Unfolded, Overlaid, Draped], requirements=[]),
     "fillable": AbilityDependencies(states=[Filled, Contains], requirements=[]),
-=======
-_ABILITY_TO_STATE_MAPPING = {
-    "robot": [IsGrasping, ObjectsInFOVOfRobot],
-    "attachable": [AttachedTo],
-    "particleApplier": [ParticleApplier],
-    "particleRemover": [ParticleRemover],
-    "particleSource": [ParticleSource],
-    "particleSink": [ParticleSink],
-    "coldSource": [HeatSourceOrSink],
-    "cookable": [Cooked, Burnt],
-    "coverable": [Covered],
-    "freezable": [Frozen],
-    "heatable": [Heated],
-    "heatSource": [HeatSourceOrSink],
-    "meltable": [MaxTemperature],
-    "mixingTool": [],
-    "openable": [Open],
-    "flammable": [OnFire],
-    "saturable": [Saturated],
-    "sliceable": [],
-    "slicer": [SlicerActive],
-    "toggleable": [ToggledOn],
-    "cloth": [Folded, Unfolded, Overlaid, Draped],
-    "fillable": [Filled, Contains],
->>>>>>> fe9cd2ba
 }
 
 _DEFAULT_STATE_SET = frozenset(
