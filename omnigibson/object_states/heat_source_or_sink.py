--- conflicted
+++ resolved
@@ -189,28 +189,9 @@
         if not self.get_value():
             return False
 
-<<<<<<< HEAD
-        # Otherwise, check for other edge cases
-        # If we require the object to be inside, make sure the object is inside, otherwise, we return 0
-        # Otherwise, make sure the object is within close proximity of this heat source
-        if self.requires_inside:
-            if not obj.states[Inside].get_value(self.obj):
-                return False
-        else:
-            aabb_lower, aabb_upper = obj.states[AABB].get_value()
-            obj_pos = (aabb_lower + aabb_upper) / 2.0
-            # Position is either the AABB center of the default link or the metalink position itself
-            try:
-                heat_source_pos = self.link.visual_aabb_center if self.link == self._default_link else self.link.get_position()
-            except NotImplementedError:
-                heat_source_pos = self.link.get_position()
-            if T.l2_distance(heat_source_pos, obj_pos) > self.distance_threshold:
-                return False
-=======
         # If the object is not affected, we return False
         if obj not in self._affected_objects:
             return False
->>>>>>> f4a75fec
 
         # If all checks pass, we're actively influencing the object!
         return True
