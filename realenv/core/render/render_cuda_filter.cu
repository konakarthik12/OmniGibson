--- conflicted
+++ resolved
@@ -226,14 +226,8 @@
      int tymin = min(min(tylu, tyrd), min(tyru, tyld));
      int tymax = max(max(tylu, tyrd), max(tyru, tyld));
       
-<<<<<<< HEAD
-     if ((y > h/8) && (y < h*7/8))
-     if ((delta > -10) && (delta < 10) && (this_depth < 10000)) {
-=======
      if ((y > h/8) && (y < (h*7)/8))
      if ((delta > -15) && (delta < 15) && (this_depth < 10000)) {
->>>>>>> 002961dc
-           
            if ((txmax - txmin) * (tymax - tymin) < 50)
            {
                for (tx = txmin; tx < txmax; tx ++)
@@ -247,13 +241,9 @@
 
 extern "C"{
     
-<<<<<<< HEAD
-void render(int n, int idx, int h,int w,unsigned char * img, float * depth,float * pose, unsigned char * render, int * depth_render){
-=======
 void render(int n, int h,int w,unsigned char * img, float * depth,float * pose, unsigned char * render, float * depth_render){
->>>>>>> 002961dc
     //int ih, iw, i, ic;
-    printf("inside cuda code %d\n", depth);
+    //printf("inside cuda code %d\n", depth);
     const int nx = w;
     const int ny = h;
     const size_t depth_mem_size = nx*ny*sizeof(float);
@@ -264,11 +254,7 @@
     
     unsigned char *d_img, *d_render, *d_render_all;
     float *d_depth, *d_pose;
-<<<<<<< HEAD
-    int *d_depth_render;
-=======
     float *d_depth_render;
->>>>>>> 002961dc
     float *d_3dpoint, *d_3dpoint_after;
     
     int *d_render2, *d_img2;
@@ -285,35 +271,6 @@
     cudaMalloc((void **)&d_img2, nx * ny * sizeof(int));
     cudaMemcpy(d_depth_render, depth_render, nx * ny * sizeof(float), cudaMemcpyHostToDevice);
     
-<<<<<<< HEAD
-    cudaMemcpy(d_depth_render, depth_render, nx * ny * sizeof(int), cudaMemcpyHostToDevice);
-    cudaMemcpy(d_pose, &(pose[idx * 16]), sizeof(float) * 16, cudaMemcpyHostToDevice);
-    cudaMemcpy(d_img, &(img[idx * nx * ny * 3]), frame_mem_size, cudaMemcpyHostToDevice);
-    cudaMemcpy(d_depth, &(depth[idx * nx * ny]), depth_mem_size, cudaMemcpyHostToDevice);
-    
-    int i;
-    for (i = 0; i < 100; i++) {
-        printf("%f ", depth[i + idx * nx * ny]);
-    }
-    printf("\n");
-    
-    cudaMemset(d_render, 0, frame_mem_size);
-    cudaMemset(d_render2, 0, nx * ny * sizeof(int));
-    cudaMemset(d_img2, 0, nx * ny * sizeof(int));  
-    cudaMemset(d_3dpoint, 0, depth_mem_size * 4);
-    cudaMemset(d_3dpoint_after, 0, depth_mem_size * 4);
-    
-    to3d_point<<< dimGrid, dimBlock >>>(d_depth, d_3dpoint);
-    transform<<< dimGrid, dimBlock >>>(d_3dpoint_after, d_3dpoint, d_pose);
-    transform2d<<<dimGrid, dimBlock>>>(d_3dpoint_after);
-    
-    char_to_int <<< dimGrid, dimBlock >>> (d_img2, d_img);
-    
-    render_final <<< dimGrid, dimBlock >>> (d_3dpoint_after, d_depth_render, d_img2, d_render2);
-    int_to_char <<< dimGrid, dimBlock >>> (d_render2, d_render);
-    
-    cudaMemcpy(&(render[idx * nx * ny * 3]), d_render, frame_mem_size, cudaMemcpyDeviceToHost);
-=======
     cudaMemset(d_render_all, 0, frame_mem_size * n);
     
     int idx;
@@ -349,8 +306,6 @@
 
         merge <<< dimGrid, dimBlock >>> (d_render_all, d_render, n, nx * ny * 3);
         cudaMemcpy(render, d_render, frame_mem_size, cudaMemcpyDeviceToHost);
-        
->>>>>>> 002961dc
         
     cudaFree(d_img);
     cudaFree(d_depth);
