--- conflicted
+++ resolved
@@ -64,14 +64,12 @@
             ]
         }
 
-<<<<<<< HEAD
         # Make sure sim is stopped
         og.sim.stop()
-=======
+
         # Make sure GPU dynamics are enabled (GPU dynamics needed for cloth)
         gm.ENABLE_OBJECT_STATES = True
         gm.USE_GPU_DYNAMICS = True
->>>>>>> 837d8cd8
 
         # Create the environment
         env = og.Environment(configs=cfg, action_timestep=1 / 60., physics_timestep=1 / 60.)
